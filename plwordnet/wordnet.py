--- conflicted
+++ resolved
@@ -1,10 +1,4 @@
-<<<<<<< HEAD
 import lzma, gzip, bz2
-=======
-import lzma
-import gzip
-import bz2
->>>>>>> a7ca3cb0
 import pickle
 import gc
 import re
